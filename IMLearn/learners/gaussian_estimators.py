from __future__ import annotations
import numpy as np
from numpy.linalg import inv, det, slogdet


class UnivariateGaussian:
    """
    Class for univariate Gaussian Distribution Estimator
    """

    def __init__(self, biased_var: bool = False) -> UnivariateGaussian:
        """
        Estimator for univariate Gaussian mean and variance parameters

        Parameters
        ----------
<<<<<<< HEAD
        biased_var : bool, default= False
=======
        biased_var : bool, default=False
>>>>>>> 9903d1fa
            Should fitted estimator of variance be a biased or unbiased estimator

        Attributes
        ----------
        fitted_ : bool
            Initialized as false indicating current estimator instance has not been fitted.
            To be set as True in `UnivariateGaussian.fit` function.

        mu_: float
            Estimated expectation initialized as None. To be set in `UnivariateGaussian.fit`
            function.

        var_: float
            Estimated variance initialized as None. To be set in `UnivariateGaussian.fit`
            function.
        """
        self.biased_ = biased_var
        self.fitted_, self.mu_, self.var_ = False, None, None

    def fit(self, X: np.ndarray) -> UnivariateGaussian:
        """
        Estimate Gaussian expectation and variance from given samples

        Parameters
        ----------
        X: ndarray of shape (n_samples, )
            Training data

        Returns
        -------
        self : returns an instance of self.

        Notes
        -----
        Sets `self.mu_`, `self.var_` attributes according to calculated estimation (where
        estimator is either biased or unbiased). Then sets `self.fitted_` attribute to `True`
        """
        # raise NotImplementedError()
        # Calculating mean and variance
        self.mu_ = np.mean(X, axis=0)
        if self.biased_:
            self.var_ = np.var(X, axis=0)
        else:
            self.var_ = (np.var(X, axis=0) * X.shape[0]) / (X.shape[0] - 1)

        # Ending method
        self.fitted_ = True
        return self

    def pdf(self, X: np.ndarray) -> np.ndarray:
        """
        Calculate PDF of observations under Gaussian model with fitted estimators

        Parameters
        ----------
        X: ndarray of shape (n_samples, )
            Samples to calculate PDF for

        Returns
        -------
        pdfs: ndarray of shape (n_samples, )
            Calculated values of given samples for PDF function of N(mu_, var_)

        Raises
        ------
        ValueError: In case function was called prior fitting the model
        """
        if not self.fitted_:
            raise ValueError("Estimator must first be fitted before calling `pdf` function")
        # raise NotImplementedError()
        constant = 1 / (np.sqrt(2 * np.pi * self.var_))
        exp_function_part = np.exp(-0.5 * (np.power(X - self.mu_, 2) / self.var_))
        return constant * exp_function_part

    @staticmethod
    def log_likelihood(mu: float, sigma: float, X: np.ndarray) -> float:
        """
        Calculate the log-likelihood of the data under a specified Gaussian model

        Parameters
        ----------
        mu : float
            Expectation of Gaussian
        sigma : float
            Variance of Gaussian
        X : ndarray of shape (n_samples, )
            Samples to calculate log-likelihood with

        Returns
        -------
        log_likelihood: float
            log-likelihood calculated
        """
        # constant = 1 / (sigma * np.sqrt(2 * np.pi))
        # exp_function_part = np.power(X - mu, 2) / (-2 * np.power(sigma, 2))
        # return np.sum(np.log(constant) + exp_function_part)

        n = X.shape[0]
        return (-n / 2) * (np.log(2 * np.pi) + np.log(sigma)) - (1 / (2 * (sigma))) * np.sum((X - mu) ** 2)


class MultivariateGaussian:
    """
    Class for multivariate Gaussian Distribution Estimator
    """

    def __init__(self):
        """
        Initialize an instance of multivariate Gaussian estimator

        Attributes
        ----------
        fitted_ : bool
            Initialized as false indicating current estimator instance has not been fitted.
            To be set as True in `MultivariateGaussian.fit` function.

        mu_: ndarray of shape (n_features,)
            Estimated expectation initialized as None. To be set in `MultivariateGaussian.fit`
            function.

        cov_: ndarray of shape (n_features, n_features)
            Estimated covariance initialized as None. To be set in `MultivariateGaussian.fit`
            function.
        """
        self.mu_, self.cov_ = None, None
        self.fitted_ = False

    def fit(self, X: np.ndarray) -> MultivariateGaussian:
        """
        Estimate Gaussian expectation and covariance from given samples

        Parameters
        ----------
        X: ndarray of shape (n_samples, n_features)
            Training data

        Returns
        -------
        self : returns an instance of self

        Notes
        -----
        Sets `self.mu_`, `self.cov_` attributes according to calculated estimation.
        Then sets `self.fitted_` attribute to `True`
        """
        self.mu_ = np.reshape(np.mean(X, axis=0), (1, 4))
        # self.cov_ = np.var(X, axis=0)
        self.cov_ = (1 / X.shape[0]) * np.matmul(np.transpose(X - self.mu_), (X - self.mu_))
        self.fitted_ = True
        return self

    def pdf(self, X: np.ndarray):
        """
        Calculate PDF of observations under Gaussian model with fitted estimators

        Parameters
        ----------
        X: ndarray of shape (n_samples, n_features)
            Samples to calculate PDF for

        Returns
        -------
        pdfs: ndarray of shape (n_samples, )
            Calculated values of given samples for PDF function of N(mu_, cov_)

        Raises
        ------
        ValueError: In case function was called prior fitting the model
        """
        if not self.fitted_:
            raise ValueError("Estimator must first be fitted before calling `pdf` function")

        constant = 1 / (np.sqrt(np.power(2 * np.pi, X.shape[0]) * np.linalg.det(self.cov_)))

        part_2_exp = np.matmul(np.linalg.inv(self.cov_), (X - self.mu_))
        exp_function_part = np.exp(-0.5 * np.matmul(np.transpose(X - self.mu_), part_2_exp))
        return constant * exp_function_part

    @staticmethod
    def log_likelihood(mu: np.ndarray, cov: np.ndarray, X: np.ndarray) -> float:
        """
        Calculate the log-likelihood of the data under a specified Gaussian model

        Parameters
        ----------
        mu : ndarray of shape (n_features,)
            Expectation of Gaussian
        cov : ndarray of shape (n_features, n_features)
            covariance matrix of Gaussian
        X : ndarray of shape (n_samples, n_features)
            Samples to calculate log-likelihood with

        Returns
        -------
        log_likelihood: float
            log-likelihood calculated over all input data and under given parameters of Gaussian
        """
        constant = 1 / (np.sqrt(np.power(2 * np.pi, X.shape[0]) * np.linalg.det(cov)))
        exp_function_part = np.exp(-0.5 * np.matmul(np.transpose(X - mu), np.matmul(np.linalg.inv(cov), (X - mu))))
        return np.sum(np.log(constant * exp_function_part))<|MERGE_RESOLUTION|>--- conflicted
+++ resolved
@@ -14,11 +14,7 @@
 
         Parameters
         ----------
-<<<<<<< HEAD
-        biased_var : bool, default= False
-=======
         biased_var : bool, default=False
->>>>>>> 9903d1fa
             Should fitted estimator of variance be a biased or unbiased estimator
 
         Attributes
